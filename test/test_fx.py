import torch
import unittest
from torch.fx import symbolic_trace, Proxy, Node, GraphModule, DefaultDelegate

from fx.quantization import Quantizer

from typing import Any, Callable, Dict, Optional, Tuple, Union
from torch.testing._internal.common_utils import TestCase, run_tests

try:
    from torchvision.models import resnet18
    HAS_TORCHVISION = True
except ImportError:
    HAS_TORCHVISION = False
skipIfNoTorchVision = unittest.skipIf(not HAS_TORCHVISION, "no torchvision")

class TestFX(TestCase):
    def test_graph_module(self):
        class MySub(torch.nn.Module):
            def __init__(self):
                super().__init__()
                self.w = torch.nn.Parameter(torch.rand(4, 3))

            def forward(self, x):
                return self.w + x

        class MyModule(torch.nn.Module):
            def __init__(self):
                super().__init__()
                self.lin = torch.nn.Linear(4, 3)
                self.sub_mod = MySub()
                self.w = torch.nn.Parameter(torch.rand(3))

            def forward(self, A, B, c):
                t = torch.sigmoid(A) + self.lin(c)
                return self.sub_mod(t.data + self.w + t + 1 - A + B // A + -A + A.add(B, alpha=3))

        m = MyModule()
        gm = symbolic_trace(m)

        ms = torch.jit.script(gm)

        class M2(torch.nn.Module):
            def forward(self, A):
                m, idx = torch.max(A, 0)
                return m + 1, idx + 1

        m2 = M2()
        gm2 = symbolic_trace(m2)

        class T(torch.nn.Module):

            def forward(self, A, b=4, *args, c=5, **kwargs):
                x = A + 1 + args[0] + kwargs['3']
                return x

        t = T()
        symbolic_trace(t)

    def test_fx_shifts(self):
        class MyModule(torch.nn.Module):
            def forward(self, x):
                return x << 3, x >> 3

        input = torch.LongTensor(10).random_(0, 1024)

        m = MyModule()
        ref_outs = m(input)
        gm = symbolic_trace(m)
        test_outs = gm(input)

        self.assertEqual(ref_outs, test_outs)

    def test_dict(self):
        class MyDictMod(torch.nn.Module):
            def forward(self, d):
                return d['3'].relu(), {'4' : d['3'].neg()}

        input_dict = {'3': torch.rand(3, 4)}
        m = MyDictMod()
        ref_out = m(input_dict)
        gm = symbolic_trace(m)
        out = gm(input_dict)

        self.assertEqual(out, ref_out)

    def test_disallow_override(self):
        # Custom delegate to disallow in-place tensor operations
        class NoMutableCallDelegate(DefaultDelegate):
            def create_node(self, kind : str, target : Union[str, Callable],
                            args : Tuple[Any], kwargs : Dict[str, Any], name : Optional[str] = None) -> Node:
                name = target if isinstance(target, str) else torch.typename(target)
                if name[-1] == '_':
                    raise RuntimeError('In-place operations are not supported')
                return super().create_node(kind, target, args, kwargs, name)

        # Test method
        class MyInplaceMod(torch.nn.Module):
            def forward(self, x):
                x.add_(3.0)
                return x

        m = MyInplaceMod()

        with self.assertRaisesRegex(RuntimeError, 'In-place operations'):
            symbolic_trace(m, delegate_class=NoMutableCallDelegate)

        # Test free function
        class MyInplaceMod2(torch.nn.Module):
            def forward(self, x):
                torch.log_(x)
                return x
        m2 = MyInplaceMod2()
        with self.assertRaisesRegex(RuntimeError, 'In-place operations'):
            symbolic_trace(m2, delegate_class=NoMutableCallDelegate)

        # Test symbolic node as an arg
        class MyInplaceMod3(torch.nn.Module):
            def forward(self, x):
                y = torch.ones(3, 4)
                y.add_(x)
                return x
        m3 = MyInplaceMod3()
        with self.assertRaisesRegex(RuntimeError, 'In-place operations'):
            symbolic_trace(m3, delegate_class=NoMutableCallDelegate)

    def test_leaf_module(self):
        # Custom delegate to make it so that there are no leaf modules, everything
        # should get traced through
        class NoLeafModulesDelegate(DefaultDelegate):
            def is_leaf_module(self, m):
                return False

        class MyReluMod(torch.nn.Module):
            def __init__(self):
                super().__init__()
                self.relu = torch.nn.ReLU()

            def forward(self, x):
                return self.relu(x)

        mrm = MyReluMod()
        sym = symbolic_trace(mrm, delegate_class=NoLeafModulesDelegate)
        for node in sym.graph.nodes:
            self.assertNotEqual(node.op, 'call_module')

    def test_graph_edit_with_proxy(self):
        class M(torch.nn.Module):
            def forward(self, a, b):
                return a + b
        m = M()
        g = symbolic_trace(m).graph
        t = Proxy(g.result)
        # test that we can use proxy objects to generate more graph code later for things that do not need to work with modules.
        g.output((t + t).node)
        gm = GraphModule(m, g)
        self.assertEqual(gm(3, 4), 14)

<<<<<<< HEAD
    def test_unpack(self):
        class M(torch.nn.Module):
            def forward(self, a, b):
                c, d = a
                return c + d + b
        m = M()
        m_g = symbolic_trace(m)
        a = (torch.rand(1), torch.rand(1))
        b = torch.rand(1)
        self.assertEqual(m(a, b), m_g(a, b))
=======
    @skipIfNoTorchVision
    def test_resnet(self):
        resnet = resnet18()
        resnet.train()

        res_graph = symbolic_trace(resnet)
        res_script = torch.jit.script(res_graph)

        ip = torch.rand(1, 3, 224, 224)

        a = resnet(ip)
        b = res_graph(ip)
        c = res_script(ip)
        assert torch.allclose(a, b)
        assert torch.allclose(a, c)

        quantizer = Quantizer(res_graph)

        for i in range(10):
            quantizer.observe((torch.rand(1, 3, 224, 224),))

        qgraph = quantizer.quantize()
        qgraph_script = torch.jit.script(qgraph)

        d = qgraph(ip)
        e = qgraph_script(ip)

        assert (a - d).abs().max() < 2
        assert torch.allclose(d, e)

>>>>>>> e7675198

if __name__ == '__main__':
    run_tests()<|MERGE_RESOLUTION|>--- conflicted
+++ resolved
@@ -156,7 +156,36 @@
         gm = GraphModule(m, g)
         self.assertEqual(gm(3, 4), 14)
 
-<<<<<<< HEAD
+    @skipIfNoTorchVision
+    def test_resnet(self):
+        resnet = resnet18()
+        resnet.train()
+
+        res_graph = symbolic_trace(resnet)
+        res_script = torch.jit.script(res_graph)
+
+        ip = torch.rand(1, 3, 224, 224)
+
+        a = resnet(ip)
+        b = res_graph(ip)
+        c = res_script(ip)
+        assert torch.allclose(a, b)
+        assert torch.allclose(a, c)
+
+        quantizer = Quantizer(res_graph)
+
+        for i in range(10):
+            quantizer.observe((torch.rand(1, 3, 224, 224),))
+
+        qgraph = quantizer.quantize()
+        qgraph_script = torch.jit.script(qgraph)
+
+        d = qgraph(ip)
+        e = qgraph_script(ip)
+
+        assert (a - d).abs().max() < 2
+        assert torch.allclose(d, e)
+
     def test_unpack(self):
         class M(torch.nn.Module):
             def forward(self, a, b):
@@ -167,38 +196,6 @@
         a = (torch.rand(1), torch.rand(1))
         b = torch.rand(1)
         self.assertEqual(m(a, b), m_g(a, b))
-=======
-    @skipIfNoTorchVision
-    def test_resnet(self):
-        resnet = resnet18()
-        resnet.train()
-
-        res_graph = symbolic_trace(resnet)
-        res_script = torch.jit.script(res_graph)
-
-        ip = torch.rand(1, 3, 224, 224)
-
-        a = resnet(ip)
-        b = res_graph(ip)
-        c = res_script(ip)
-        assert torch.allclose(a, b)
-        assert torch.allclose(a, c)
-
-        quantizer = Quantizer(res_graph)
-
-        for i in range(10):
-            quantizer.observe((torch.rand(1, 3, 224, 224),))
-
-        qgraph = quantizer.quantize()
-        qgraph_script = torch.jit.script(qgraph)
-
-        d = qgraph(ip)
-        e = qgraph_script(ip)
-
-        assert (a - d).abs().max() < 2
-        assert torch.allclose(d, e)
-
->>>>>>> e7675198
 
 if __name__ == '__main__':
     run_tests()