--- conflicted
+++ resolved
@@ -320,74 +320,28 @@
 
   runGradCallbackForVariable(variable, [&](auto& grad) {
     if (grad.defined()) {
-<<<<<<< HEAD
-      // Ensure that the gradient type matches the bucket type.
-      TORCH_CHECK(
-          grad.options().type_equal(bucket_view_in.options()),
-          "Expected ",
-          bucket_view_in.toString(),
-          ", got ",
-          grad.toString());
-      // Assert that the grad tensor and the bucket don't share storage.
-      // If they did, we could avoid the copy altogether.
-      // The reason for not doing this is that existing code calls
-      // `detach_` from `zero_grad`, which is incompatible with views.
-      TORCH_INTERNAL_ASSERT(!grad.is_alias_of(bucket_view_in));
-      TORCH_INTERNAL_ASSERT(grad.device() == bucket_view_in.device());
-      TORCH_INTERNAL_ASSERT(grad.numel() == bucket_view_in.numel());
-      // AccumulateGrad doesn't HAVE to obey the grad layout contract.
-      // The penalty for disobedience is reduced performance, not numerical
-      // death. Warnings here help diagnose poor DDP performance.
-      if (grad.strides() != bucket_view_in.strides()) {
-        TORCH_WARN_ONCE(
-            "Grad strides do not match bucket view strides. "
-            "This may indicate grad was not created according to the "
-            "gradient layout contract, or that the param's strides "
-            "changed since DDP was constructed.  This is not an error, "
-            "but may impair performance.\n"
-            "grad.sizes() = ",
-            grad.sizes(),
-            ", strides() = ",
-            grad.strides(),
-            "\n",
-            "bucket_view_in.sizes() = ",
-            bucket_view_in.sizes(),
-            ", strides() = ",
-            bucket_view_in.strides());
-      }
-      // See Note [DDP Communication Hook]
-      if (comm_hook_ == nullptr) {
-        // imitates wrapped_scalar_tensor in ATen/native/BinaryOps.cpp
-        auto wrapped =
-            c10::scalar_to_tensor(double(1.) / process_group_->getSize());
-        wrapped.unsafeGetTensorImpl()->set_wrapped_number(true);
-        // Divides while copying into the bucket view.
-        at::native::mul_out(bucket_view_in, grad, wrapped);
-      } else {
-        bucket_view_in.copy_(grad);
-=======
-      // Copy grad to bucket view buffer if grad and bucket_view are pointing
-      // to different storages, and then let grad point to bucket_view
+      // Copy grad to bucket view buffer if grad and bucket_view_in are pointing
+      // to different storages, and then let grad point to bucket_view_in
       // for saving memory and avoiding copies in subsquent iterations.
       // In most cases, the copy is needed only at first
       // iteration, there will be no copies in subsquent iterations.
       // In rare cases, if users explicitly set grad to be None after every
-      // iteration, then it needs to copy grad to bucket_view in every
+      // iteration, then it needs to copy grad to bucket_view_in in every
       // iteration.
-      if (!grad.is_alias_of(bucket_view)) {
+      if (!grad.is_alias_of(bucket_view_in)) {
         // Ensure that the gradient type matches the bucket type.
         TORCH_CHECK(
-            grad.options().type_equal(bucket_view.options()),
+            grad.options().type_equal(bucket_view_in.options()),
             "Expected ",
-            bucket_view.toString(),
+            bucket_view_in.toString(),
             ", got ",
             grad.toString());
-        TORCH_INTERNAL_ASSERT(grad.device() == bucket_view.device());
-        TORCH_INTERNAL_ASSERT(grad.numel() == bucket_view.numel());
+        TORCH_INTERNAL_ASSERT(grad.device() == bucket_view_in.device());
+        TORCH_INTERNAL_ASSERT(grad.numel() == bucket_view_in.numel());
         // AccumulateGrad doesn't HAVE to obey the grad layout contract.
         // The penalty for disobedience is reduced performance, not numerical
         // death. Warnings here help diagnose poor DDP performance.
-        if (grad.strides() != bucket_view.strides()) {
+        if (grad.strides() != bucket_view_in.strides()) {
           TORCH_WARN_ONCE(
               "Grad strides do not match bucket view strides. "
               "This may indicate grad was not created according to the "
@@ -399,10 +353,10 @@
               ", strides() = ",
               grad.strides(),
               "\n",
-              "bucket_view.sizes() = ",
-              bucket_view.sizes(),
+              "bucket_view_in.sizes() = ",
+              bucket_view_in.sizes(),
               ", strides() = ",
-              bucket_view.strides());
+              bucket_view_in.strides());
         }
         // See Note [DDP Communication Hook]
         if (comm_hook_ == nullptr) {
@@ -411,20 +365,19 @@
               c10::scalar_to_tensor(double(1.) / process_group_->getSize());
           wrapped.unsafeGetTensorImpl()->set_wrapped_number(true);
           // Divides while copying into the bucket view.
-          at::native::mul_out(bucket_view, grad, wrapped);
+          at::native::mul_out(bucket_view_in, grad, wrapped);
         } else {
-          bucket_view.copy_(grad);
+          bucket_view_in.copy_(grad);
         }
-        // Let grad point to bucket_view buffer.
-        grad = bucket_view;
+        // Let grad point to bucket_view_in buffer.
+        grad = bucket_view_in;
         // The grad is modified and need to be written back.
         return true;
       } else {
         // If grad and bucket view point to the same storage, no need to copy
         if (comm_hook_ == nullptr) {
-          bucket_view.div_(process_group_->getSize());
+          bucket_view_in.div_(process_group_->getSize());
         }
->>>>>>> 1f0cfbaa
       }
     } else {
       bucket_view_in.zero_();
@@ -668,7 +621,7 @@
   // will not be mutated.
   // If initialize_buckets is called during training loop, e.g, inside
   // rebuild_buckets(), since grad could be mutated and be pointed to
-  // bucket_view, then it needs to check rpc context ptr is nullptr or not,
+  // bucket_view_out, then it needs to check rpc context ptr is nullptr or not,
   // If rpc context ptr is nullptr, mutate variable.grad(); otherwise,
   // mutate grad in rpc context.
   using torch::distributed::autograd::ThreadLocalDistAutogradContext;
@@ -778,7 +731,7 @@
         // unexpected layout, performance will degrade due to poor memory access
         // patterns when copy_ing grad data in and out of its bucket view.
         // However, numerics remain correct, because the bucket view is the same
-        // on either end of the raw allreduce.  bucket_view_in.copy(grad)
+        // on either end of the raw allreduce. bucket_view_in.copy(grad)
         // tranposes
         // (+ densifies) to the bucket view's layout, the data is allreduced,
         // then grad.copy_(bucket_view_out) transposes it back to grad's layout.
@@ -794,14 +747,8 @@
         // metadata.  Checking just once won't catch if someone messes with
         // param layouts over time, but not messing with params after DDP
         // construction is already a documented constraint.
-<<<<<<< HEAD
-        initialize_bucketviews(
-            replica, replica.bucket_views_in, replica.contents);
-        initialize_bucketviews(
-            replica, replica.bucket_views_out, replica.contents);
-=======
         initialize_bucket_views(replica, replica.contents, true);
->>>>>>> 1f0cfbaa
+        initialize_bucket_views(replica, replica.contents, false);
       }
 
       // Add bucket replica to enclosing bucket.
@@ -829,13 +776,8 @@
 // (see Note:  "Gradient Layout Contract" in initialize_buckets).
 void Reducer::initialize_bucket_views(
     Reducer::BucketReplica& replica,
-<<<<<<< HEAD
-    std::vector<at::Tensor>& bucket_views,
-    at::Tensor& contents) {
-=======
     at::Tensor& contents,
     bool copy_to_bucket_view) {
->>>>>>> 1f0cfbaa
   for (size_t i = 0; i < replica.variables.size(); i++) {
     auto& v = replica.variables[i];
     const auto offset = replica.offsets[i];
@@ -845,38 +787,34 @@
       // If the param's memory is dense, match its layout, anticipating
       // the autograd engine (AccumulateGrad) will also create gradients
       // matching its layout.
-<<<<<<< HEAD
-      bucket_views.push_back(
-          contents.as_strided(v.sizes(), v.strides(), offset));
-=======
       bucket_view = contents.as_strided(v.sizes(), v.strides(), offset);
->>>>>>> 1f0cfbaa
     } else {
       // Fall back to a C-style contiguous view, again anticipating
       // AccumulateGrad will do the same when stashing grads for non-dense
       // params.
-<<<<<<< HEAD
-      bucket_views.push_back(
-          contents.narrow(0, offset, length).view(v.sizes()));
-=======
       bucket_view = contents.narrow(0, offset, length).view(v.sizes());
->>>>>>> 1f0cfbaa
-    }
-    replica.bucket_views.push_back(bucket_view);
+    }
+    if (copy_to_bucket_view) {
+      replica.bucket_views_in.push_back(bucket_view);
+    } else {
+      replica.bucket_views_out.push_back(bucket_view);
+    }
     // There are three cases to handle:
-    // 1. initialize_bucket_views could be called inside communication hook,
-    // bucket_view has the updated results in new tensor, just let grad point to
-    // bucket_view, copy_to_bucket_view is false in this case.
-    // 2. initialize_bucket_views could be called inside initialize_buckets when
-    // rebuild_buckets, if grad has already been defined/calculated in previous
-    // iteration, old grad needs to be copied into new bucket_view
-    // and let grad point to the new bucket_view,
+    // 1. initialize_bucket_views could be called inside initialize_buckets to
+    // inititalize or inside communication hook to reinititalize
+    // bucket_views_out, bucket_view has the updated results in new tensor, just
+    // let grad point to bucket_view, copy_to_bucket_view is false in this case.
+    // 2. initialize_bucket_views could be called inside initialize_buckets to
+    // inititalize bucket_views_in when rebuild_buckets, if grad has already
+    // been defined/calculated in previous iteration, old grad needs to be
+    // copied into new bucket_view and let grad point to the new bucket_view,
     // copy_to_bucket_view is true in this case.
-    // 3. initialize_bucket_views could be called inside initialize_buckets
-    // during construction. copy_to_bucket_view is true in this case. But mostly
-    // grads are not defined during construction time, when grad is not defined,
-    // do not let grad point to bucket_view, because grads should be kept as
-    // being undefined for globally unused parameters.
+    // 3. initialize_bucket_views could be called inside initialize_buckets to
+    // inititalize bucket_views_in during construction. copy_to_bucket_view is
+    // true in this case. But mostly grads are not defined during construction
+    // time, when grad is not defined, do not let grad point to bucket_view,
+    // because grads should be kept as being undefined for globally unused
+    // parameters.
     runGradCallbackForVariable(v, [&](auto& grad) {
       if (grad.defined() && !grad.is_alias_of(bucket_view)) {
         if (copy_to_bucket_view) {
@@ -1046,22 +984,13 @@
         // If a parameter is globally unused, we keep its grad untouched.
         if (!global_unused) {
           // If grad is globally used but locally unused, let grad point to
-          // bucket_view
+          // bucket_view_out
           if (!grad.defined()) {
-<<<<<<< HEAD
-            // Creates grad according to the "Gradient Layout Contract"
-            // (see torch/csrc/grad/AccumulateGrad.h)
-            grad = torch::autograd::utils::clone_obey_contract(
-                bucket_view_out, variable);
-          } else {
-            grad.copy_(bucket_view_out);
-=======
-            grad = bucket_view;
+            grad = bucket_view_out;
           } else {
             TORCH_INTERNAL_ASSERT(
-                grad.is_alias_of(bucket_view),
-                "Grad should have been pointed to bucket_view if grad is defined");
->>>>>>> 1f0cfbaa
+                grad.is_alias_of(bucket_view_out),
+                "Grad should have been pointed to bucket_view_out if grad is defined");
           }
           // The grad is modified and needs to be written back.
           return true;
@@ -1111,14 +1040,8 @@
         } else {
           // Reinitialize bucket_views_out with the future_result by following
           // the same logic in `inititalize_buckets`.
-<<<<<<< HEAD
           replica.bucket_views_out.clear();
-          initialize_bucketviews(
-              replica, replica.bucket_views_out, future_result[i]);
-=======
-          bucket.replicas[i].bucket_views.clear();
-          initialize_bucket_views(bucket.replicas[i], future_result[i], false);
->>>>>>> 1f0cfbaa
+          initialize_bucket_views(replica, future_result[i], false);
         }
       }
     }
