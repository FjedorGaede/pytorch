--- conflicted
+++ resolved
@@ -147,11 +147,15 @@
         userCallableStack,
         rpcTimeout);
     futureIValuePtr->wait();
-<<<<<<< HEAD
-    auto res = futureIValuePtr->value();
-    // Push output to the stack.
-    drop(stack, num_inputs);
-    stack->emplace_back(std::move(res));
+    if (futureIValuePtr->hasError()) {
+      // throw error if future hasError
+      throw std::runtime_error(futureIValuePtr->error()->what());
+    } else {
+      auto res = futureIValuePtr->value();
+      // Push output to the stack.
+      drop(stack, num_inputs);
+      stack->emplace_back(std::move(res));
+    }
   } else if (rpc_op == "rpc_remote") {
     auto rrefPtr = dist_rpc::remoteTorchscript(
         dstWorkerNameStr,
@@ -162,17 +166,6 @@
     // Push output to the stack.
     drop(stack, num_inputs);
     stack->emplace_back(std::move(rrefPtr));
-=======
-    if (futureIValuePtr->hasError()) {
-      // throw error if future hasError
-      throw std::runtime_error(futureIValuePtr->error()->what());
-    } else {
-      auto res = futureIValuePtr->value();
-      // Push output to the stack.
-      drop(stack, num_inputs);
-      stack->emplace_back(std::move(res));
-    }
->>>>>>> 7dc67e8a
   } else {
     throw std::runtime_error(
         c10::str(rpc_op, "() is not supported in TorchScript!'"));
